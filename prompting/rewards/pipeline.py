--- conflicted
+++ resolved
@@ -44,12 +44,8 @@
             self._check_weights(task, "reward_definition", expected_weight=1)
             self._check_weights(task, "penalty_definition", expected_weight=None)
 
-<<<<<<< HEAD
-    def _check_weights(self, task, definition):
-=======
     def _check_weights(self, task, definition, expected_weight):
 
->>>>>>> 6539284a
         total_weight = 0
 
         model_infos = getattr(TASKS[task], definition)
@@ -75,15 +71,8 @@
 
             total_weight += weight
 
-<<<<<<< HEAD
-        if model_infos and total_weight != 1:
-            raise ValueError(
-                f"{definition} model {model_infos} weights do not sum to 1 (sum={total_weight})"
-            )
-=======
         if model_infos and expected_weight is not None and total_weight != expected_weight:
             raise ValueError(f"{definition} model {model_infos} weights do not sum to {expected_weight} (sum={total_weight})")
->>>>>>> 6539284a
 
     def load_pipeline(self):
         """Dynamically loads the reward models required by the selected tasks so that we only use the necessary resources."""
