from typing import List

from prompting.tasks import TASKS
from prompting.rewards import (
    BaseRewardModel,
    RougeRewardModel,
    DiffRewardModel,
    RelevanceRewardModel,
    FloatDiffModel,
    DateRewardModel,
)

REWARD_MODELS = {
    "rouge": RougeRewardModel,
    "relevance": RelevanceRewardModel,
    "diff": DiffRewardModel,
    "float_diff": FloatDiffModel,
    "date": DateRewardModel,
}

<<<<<<< HEAD

=======
>>>>>>> 26a4796a
class RewardPipeline:
    def __init__(self, selected_tasks: List[str], device):
        self.selected_tasks = selected_tasks
        self.device = device
        self.validate_tasks()
        self.load_pipeline()

    def __getitem__(self, __key: str) -> BaseRewardModel:
        return self.reward_models.get(__key)

    def get(self, __key: str) -> BaseRewardModel:
        return self.reward_models.get(__key)

    def __repr__(self):
        return f"RewardPipeline({self.reward_models})"

    def validate_tasks(self):
<<<<<<< HEAD
=======

>>>>>>> 26a4796a
        for task in self.selected_tasks:
            if task not in TASKS:
                raise ValueError(
                    f"Task {task} not supported. Please choose from {TASKS.keys()}"
                )
            # Check that the reward_definition and penalty_definition are lists of dictionaries whose weights sum to one
            self._check_weights(task, "reward_definition")
            self._check_weights(task, "penalty_definition")

    def _check_weights(self, task, definition):
        total_weight = 0

<<<<<<< HEAD
        model_infos = getattr(SUPPORTED_TASKS[task], definition)

        for model_info in model_infos:
=======
        model_infos = getattr(TASKS[task], definition)

        for model_info in model_infos:

>>>>>>> 26a4796a
            if not isinstance(model_info, dict):
                raise ValueError(
                    f"{definition} model {model_info} is not a dictionary."
                )
            if "weight" not in model_info:
                raise ValueError(
                    f"{definition} model {model_info} does not have a weight."
                )

            weight = model_info["weight"]
<<<<<<< HEAD
            if not isinstance(weight, float):
                raise ValueError(
                    f"{definition} model {model_info} weight is not a float."
                )
=======
            if not isinstance(weight, (float, int)):
                raise ValueError(f"{definition} model {model_info} weight is not a float.")
>>>>>>> 26a4796a
            if not 0 <= weight <= 1:
                raise ValueError(
                    f"{definition} model {model_info} weight is not between 0 and 1."
                )

            total_weight += weight

        if model_infos and total_weight != 1:
            raise ValueError(
                f"{definition} model {model_infos} weights do not sum to 1 (sum={total_weight})"
            )

    def load_pipeline(self):
        """Dynamically loads the reward models required by the selected tasks so that we only use the necessary resources."""
        active_reward_models = []

        for task in self.selected_tasks:
<<<<<<< HEAD
            active_reward_models += SUPPORTED_TASKS[task].reward_definition
            active_reward_models += SUPPORTED_TASKS[task].penalty_definition
=======

            active_reward_models += TASKS[task].reward_definition
            active_reward_models += TASKS[task].penalty_definition
>>>>>>> 26a4796a

        # Instantiate only the required reward models
        reward_models = {}
        for model in active_reward_models:
            name = model.get("name")
            if not name:
                raise ValueError(f"Reward model {model} does not have a name. ")
            if name not in REWARD_MODELS:
                raise ValueError(
                    f"Reward model {name} not supported. Please choose from {REWARD_MODELS.keys()}"
                )
            elif name in reward_models:  # Prevents duplicate reward models
                continue

            cls = REWARD_MODELS[name]

            params = {k: v for k, v in model.items() if k not in ["name", "weight"]}
            reward_models[name] = cls(device=self.device, **params)

        self.reward_models = reward_models<|MERGE_RESOLUTION|>--- conflicted
+++ resolved
@@ -18,10 +18,6 @@
     "date": DateRewardModel,
 }
 
-<<<<<<< HEAD
-
-=======
->>>>>>> 26a4796a
 class RewardPipeline:
     def __init__(self, selected_tasks: List[str], device):
         self.selected_tasks = selected_tasks
@@ -39,10 +35,6 @@
         return f"RewardPipeline({self.reward_models})"
 
     def validate_tasks(self):
-<<<<<<< HEAD
-=======
-
->>>>>>> 26a4796a
         for task in self.selected_tasks:
             if task not in TASKS:
                 raise ValueError(
@@ -55,16 +47,10 @@
     def _check_weights(self, task, definition):
         total_weight = 0
 
-<<<<<<< HEAD
-        model_infos = getattr(SUPPORTED_TASKS[task], definition)
-
-        for model_info in model_infos:
-=======
         model_infos = getattr(TASKS[task], definition)
 
         for model_info in model_infos:
 
->>>>>>> 26a4796a
             if not isinstance(model_info, dict):
                 raise ValueError(
                     f"{definition} model {model_info} is not a dictionary."
@@ -75,15 +61,8 @@
                 )
 
             weight = model_info["weight"]
-<<<<<<< HEAD
-            if not isinstance(weight, float):
-                raise ValueError(
-                    f"{definition} model {model_info} weight is not a float."
-                )
-=======
             if not isinstance(weight, (float, int)):
                 raise ValueError(f"{definition} model {model_info} weight is not a float.")
->>>>>>> 26a4796a
             if not 0 <= weight <= 1:
                 raise ValueError(
                     f"{definition} model {model_info} weight is not between 0 and 1."
@@ -101,14 +80,9 @@
         active_reward_models = []
 
         for task in self.selected_tasks:
-<<<<<<< HEAD
-            active_reward_models += SUPPORTED_TASKS[task].reward_definition
-            active_reward_models += SUPPORTED_TASKS[task].penalty_definition
-=======
 
             active_reward_models += TASKS[task].reward_definition
             active_reward_models += TASKS[task].penalty_definition
->>>>>>> 26a4796a
 
         # Instantiate only the required reward models
         reward_models = {}
