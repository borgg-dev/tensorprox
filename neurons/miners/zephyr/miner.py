# The MIT License (MIT)
# Copyright © 2023 Yuma Rao

# Permission is hereby granted, free of charge, to any person obtaining a copy of this software and associated
# documentation files (the “Software”), to deal in the Software without restriction, including without limitation
# the rights to use, copy, modify, merge, publish, distribute, sublicense, and/or sell copies of the Software,
# and to permit persons to whom the Software is furnished to do so, subject to the following conditions:

# The above copyright notice and this permission notice shall be included in all copies or substantial portions of
# the Software.

# THE SOFTWARE IS PROVIDED “AS IS”, WITHOUT WARRANTY OF ANY KIND, EXPRESS OR IMPLIED, INCLUDING BUT NOT LIMITED TO
# THE WARRANTIES OF MERCHANTABILITY, FITNESS FOR A PARTICULAR PURPOSE AND NONINFRINGEMENT. IN NO EVENT SHALL
# THE AUTHORS OR COPYRIGHT HOLDERS BE LIABLE FOR ANY CLAIM, DAMAGES OR OTHER LIABILITY, WHETHER IN AN ACTION
# OF CONTRACT, TORT OR OTHERWISE, ARISING FROM, OUT OF OR IN CONNECTION WITH THE SOFTWARE OR THE USE OR OTHER
# DEALINGS IN THE SOFTWARE.

import time
import torch
import typing
import argparse
import bittensor as bt

# Bittensor Miner Template:
import prompting
from prompting.protocol import PromptingSynapse
from prompting.llm import load_pipeline
from prompting.llm import HuggingFaceLLM

# import base miner class which takes care of most of the boilerplate
from neurons.miner import Miner


class ZephyrMiner(Miner):
    """
    Your miner neuron class. You should use this class to define your miner's behavior. In particular, you should replace the forward function with your own logic. You may also want to override the blacklist and priority functions according to your needs.

    This class inherits from the BaseMinerNeuron class, which in turn inherits from BaseNeuron. The BaseNeuron class takes care of routine tasks such as setting up wallet, subtensor, metagraph, logging directory, parsing config, etc. You can override any of the methods in BaseNeuron if you need to customize the behavior.

    This class provides reasonable default behavior for a miner such as blacklisting unrecognized hotkeys, prioritizing requests based on stake, and forwarding requests to the forward function. If you need to define custom
    """

    def __init__(self, config=None):
        super().__init__(config=config)

        self.llm_pipeline = load_pipeline(
            model_id=self.config.neuron.model_id,
            torch_dtype=torch.bfloat16,
            device=self.device,
            mock=self.config.mock,
        )

        self.model = HuggingFaceLLM(
            llm_pipeline=self.llm_pipeline,
            system_prompt=self.config.neuron.system_prompt,
            max_new_tokens=self.config.neuron.max_tokens,
            do_sample=self.config.neuron.do_sample,
            temperature=self.config.neuron.temperature,
            top_k=self.config.neuron.top_k,
            top_p=self.config.neuron.top_p,
        )

    async def forward(
        self, synapse: PromptingSynapse
    ) -> PromptingSynapse:
        """
        Processes the incoming synapse by performing a predefined operation on the input data.
        This method should be replaced with actual logic relevant to the miner's purpose.

        Args:
            synapse (PromptingSynapse): The synapse object containing the 'dummy_input' data.

        Returns:
            PromptingSynapse: The synapse object with the 'dummy_output' field set to twice the 'dummy_input' value.

        The 'forward' function is a placeholder and should be overridden with logic that is appropriate for
        the miner's intended operation. This method demonstrates a basic transformation of input data.
        """
<<<<<<< HEAD
        try:
            bt.logging.info(f"Forwarding synapse: {synapse}")
            message = self.model.forward(synapse.messages)

            # TODO: Make sure that we are sending the right parameters to the model
            return self.model.query(
                message=message,
                cleanup=True,
                role="user",
                disregard_system_prompt=False,
            )
        except Exception as e:            
            bt.logging.error(f"Error in forward: {e}")
=======
        
        # chat = [{'role': role, 'message': message} for role, message in zip(synapse.roles, synapse.messages)]
        
        # message = self.model.tokenizer.apply_chat_template(chat)

        # TODO: Make sure that we are sending the right parameters to the model
        return self.model.query(
            message=synapse.messages[-1], # For now we just take the last message
            cleanup=True,
            role="user",
            disregard_system_prompt=False,
        )
>>>>>>> 9d156eda


# This is the main function, which runs the miner.
if __name__ == "__main__":
    with ZephyrMiner() as miner:
        while True:
            bt.logging.info("Miner running...", time.time())
            time.sleep(5)<|MERGE_RESOLUTION|>--- conflicted
+++ resolved
@@ -76,21 +76,6 @@
         The 'forward' function is a placeholder and should be overridden with logic that is appropriate for
         the miner's intended operation. This method demonstrates a basic transformation of input data.
         """
-<<<<<<< HEAD
-        try:
-            bt.logging.info(f"Forwarding synapse: {synapse}")
-            message = self.model.forward(synapse.messages)
-
-            # TODO: Make sure that we are sending the right parameters to the model
-            return self.model.query(
-                message=message,
-                cleanup=True,
-                role="user",
-                disregard_system_prompt=False,
-            )
-        except Exception as e:            
-            bt.logging.error(f"Error in forward: {e}")
-=======
         
         # chat = [{'role': role, 'message': message} for role, message in zip(synapse.roles, synapse.messages)]
         
@@ -103,7 +88,6 @@
             role="user",
             disregard_system_prompt=False,
         )
->>>>>>> 9d156eda
 
 
 # This is the main function, which runs the miner.
