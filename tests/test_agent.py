import pytest
from prompting.tasks import Task
from prompting.agent import HumanAgent, create_persona

from .fixtures.llm import mock_llm_pipeline
from .fixtures.task import CONTEXTS, TASKS

"""
Things to test:

- Agent is initialized correctly
    - Agent contains a persona
    - Agent contains a task
    - Agent can make queries
    - Agent can make responses

- Persona is initialized correctly
    - Persona contains a mood
    - Persona contains a tone

- Task is initialized correctly
    - Task contains a query
    - Task contains a reference
    - Task contains a context
    - Task contains a complete flag
        llm_pipeline: Pipeline,
        : str = None,
        persona: Persona = None,
        begin_conversation=True,
"""


@pytest.mark.parametrize("task", TASKS)
def test_agent_creation_with_dataset_context(task: Task):
    context = CONTEXTS[task]
    task = task(llm_pipeline=mock_llm_pipeline(), context=context)
    agent = HumanAgent(llm_pipeline=mock_llm_pipeline(), task=task, begin_conversation=True)
    assert agent is not None


@pytest.mark.parametrize("task", TASKS)
def test_agent_contains_persona(task: Task):
    context = CONTEXTS[task]
    task = task(llm_pipeline=mock_llm_pipeline(), context=context)
    agent = HumanAgent(llm_pipeline=mock_llm_pipeline(), task=task, begin_conversation=True)
    assert agent.persona is not None


@pytest.mark.parametrize("task", TASKS)
def test_user_can_set_agent_persona(task: Task):
    context = CONTEXTS[task]
    persona = create_persona()
<<<<<<< HEAD
    task = task(llm_pipeline=mock_llm_pipeline(), context=context)
    agent = HumanAgent(llm_pipeline=mock_llm_pipeline(), task=task, begin_conversation=True, persona=persona)
=======
    task = task(llm_pipeline=LLM_PIPELINE, context=context)
    agent = HumanAgent(
        llm_pipeline=LLM_PIPELINE, task=task, begin_conversation=True, persona=persona
    )
>>>>>>> 1a4c69da
    assert agent.persona == persona


@pytest.mark.parametrize("task", TASKS)
def test_agent_contains_task(task: Task):
    context = CONTEXTS[task]
    task = task(llm_pipeline=mock_llm_pipeline(), context=context)
    agent = HumanAgent(llm_pipeline=mock_llm_pipeline(), task=task, begin_conversation=True)
    assert agent.task is not None


@pytest.mark.parametrize("task", TASKS)
def test_agent_has_system_prompt(task: Task):
    context = CONTEXTS[task]
    task = task(llm_pipeline=mock_llm_pipeline(), context=context)
    agent = HumanAgent(llm_pipeline=mock_llm_pipeline(), task=task, begin_conversation=True)
    assert agent.system_prompt is not None


@pytest.mark.parametrize("task", TASKS)
def test_user_can_set_agent_system_prompt_template(task: Task):
    context = CONTEXTS[task]
    system_template = "Today I am in a {mood} mood because i wanted {desc} related to {topic} ({subtopic}) in a {tone} tone. My intention is {goal}, but my problem is {query}"

<<<<<<< HEAD
    task = task(llm_pipeline=mock_llm_pipeline(), context=context)
    agent = HumanAgent(llm_pipeline=mock_llm_pipeline(), task=task, begin_conversation=True, system_template=system_template)
=======
    task = task(llm_pipeline=LLM_PIPELINE, context=context)
    agent = HumanAgent(
        llm_pipeline=LLM_PIPELINE,
        task=task,
        begin_conversation=True,
        system_template=system_template,
    )
>>>>>>> 1a4c69da
    assert agent.system_prompt_template


@pytest.mark.parametrize("task", TASKS)
@pytest.mark.parametrize("begin_conversation", [True, False])
def test_agent_can_make_challenges(task: Task, begin_conversation: bool):
    context = CONTEXTS[task]
<<<<<<< HEAD
    task = task(llm_pipeline=mock_llm_pipeline(), context=context)
    agent = HumanAgent(llm_pipeline=mock_llm_pipeline(), task=task, begin_conversation=begin_conversation)
=======
    task = task(llm_pipeline=LLM_PIPELINE, context=context)
    agent = HumanAgent(
        llm_pipeline=LLM_PIPELINE, task=task, begin_conversation=begin_conversation
    )
>>>>>>> 1a4c69da
    if begin_conversation:
        assert agent.challenge is not None
    else:
        assert getattr(agent, "challenge", None) is None


@pytest.mark.parametrize("task", TASKS)
def test_agent_progress_is_zero_on_init(task: Task):
    context = CONTEXTS[task]
    task = task(llm_pipeline=mock_llm_pipeline(), context=context)
    agent = HumanAgent(llm_pipeline=mock_llm_pipeline(), task=task, begin_conversation=True)
    assert agent.progress == 0


@pytest.mark.parametrize("task", TASKS)
def test_agent_progress_is_one_when_task_is_complete(task: Task):
    context = CONTEXTS[task]
    task = task(llm_pipeline=mock_llm_pipeline(), context=context)
    task.complete = True
    agent = HumanAgent(llm_pipeline=mock_llm_pipeline(), task=task, begin_conversation=True)
    assert agent.progress == 1


@pytest.mark.parametrize("task", TASKS)
def test_agent_finished_is_true_when_task_is_complete(task: Task):
    context = CONTEXTS[task]
    task = task(llm_pipeline=mock_llm_pipeline(), context=context)
    task.complete = True
    agent = HumanAgent(llm_pipeline=mock_llm_pipeline(), task=task, begin_conversation=True)
    assert agent.finished == True


@pytest.mark.parametrize("task", TASKS)
def test_agent_finished_is_false_when_task_is_not_complete(task: Task):
    context = CONTEXTS[task]
    task = task(llm_pipeline=mock_llm_pipeline(), context=context)
    task.complete = False
    agent = HumanAgent(llm_pipeline=mock_llm_pipeline(), task=task, begin_conversation=True)
    assert agent.finished == False<|MERGE_RESOLUTION|>--- conflicted
+++ resolved
@@ -50,15 +50,8 @@
 def test_user_can_set_agent_persona(task: Task):
     context = CONTEXTS[task]
     persona = create_persona()
-<<<<<<< HEAD
     task = task(llm_pipeline=mock_llm_pipeline(), context=context)
     agent = HumanAgent(llm_pipeline=mock_llm_pipeline(), task=task, begin_conversation=True, persona=persona)
-=======
-    task = task(llm_pipeline=LLM_PIPELINE, context=context)
-    agent = HumanAgent(
-        llm_pipeline=LLM_PIPELINE, task=task, begin_conversation=True, persona=persona
-    )
->>>>>>> 1a4c69da
     assert agent.persona == persona
 
 
@@ -83,18 +76,8 @@
     context = CONTEXTS[task]
     system_template = "Today I am in a {mood} mood because i wanted {desc} related to {topic} ({subtopic}) in a {tone} tone. My intention is {goal}, but my problem is {query}"
 
-<<<<<<< HEAD
     task = task(llm_pipeline=mock_llm_pipeline(), context=context)
     agent = HumanAgent(llm_pipeline=mock_llm_pipeline(), task=task, begin_conversation=True, system_template=system_template)
-=======
-    task = task(llm_pipeline=LLM_PIPELINE, context=context)
-    agent = HumanAgent(
-        llm_pipeline=LLM_PIPELINE,
-        task=task,
-        begin_conversation=True,
-        system_template=system_template,
-    )
->>>>>>> 1a4c69da
     assert agent.system_prompt_template
 
 
@@ -102,15 +85,8 @@
 @pytest.mark.parametrize("begin_conversation", [True, False])
 def test_agent_can_make_challenges(task: Task, begin_conversation: bool):
     context = CONTEXTS[task]
-<<<<<<< HEAD
     task = task(llm_pipeline=mock_llm_pipeline(), context=context)
     agent = HumanAgent(llm_pipeline=mock_llm_pipeline(), task=task, begin_conversation=begin_conversation)
-=======
-    task = task(llm_pipeline=LLM_PIPELINE, context=context)
-    agent = HumanAgent(
-        llm_pipeline=LLM_PIPELINE, task=task, begin_conversation=begin_conversation
-    )
->>>>>>> 1a4c69da
     if begin_conversation:
         assert agent.challenge is not None
     else:
