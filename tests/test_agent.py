import pytest
from prompting.tasks import Task
from prompting.agent import HumanAgent, create_persona

from .fixtures.llm import mock_llm_pipeline
from .fixtures.task import CONTEXTS, TASKS

"""
Things to test:

- Agent is initialized correctly
    - Agent contains a persona
    - Agent contains a task
    - Agent can make queries
    - Agent can make responses

- Persona is initialized correctly
    - Persona contains a mood
    - Persona contains a tone

- Task is initialized correctly
    - Task contains a query
    - Task contains a reference
    - Task contains a context
    - Task contains a complete flag
        llm_pipeline: Pipeline,
        : str = None,
        persona: Persona = None,
        begin_conversation=True,
"""


@pytest.mark.parametrize("task", TASKS)
def test_agent_creation_with_dataset_context(task: Task):
    context = CONTEXTS[task]
    task = task(llm_pipeline=mock_llm_pipeline(), context=context)
    agent = HumanAgent(llm_pipeline=mock_llm_pipeline(), task=task, begin_conversation=True)
    assert agent is not None


@pytest.mark.parametrize("task", TASKS)
def test_agent_contains_persona(task: Task):
    context = CONTEXTS[task]
    task = task(llm_pipeline=mock_llm_pipeline(), context=context)
    agent = HumanAgent(llm_pipeline=mock_llm_pipeline(), task=task, begin_conversation=True)
    assert agent.persona is not None


@pytest.mark.parametrize("task", TASKS)
def test_user_can_set_agent_persona(task: Task):
    context = CONTEXTS[task]
    persona = create_persona()
<<<<<<< HEAD
    task = task(llm_pipeline=LLM_PIPELINE, context=context)
    agent = HumanAgent(
        llm_pipeline=LLM_PIPELINE, task=task, begin_conversation=True, persona=persona
    )
=======
    task = task(llm_pipeline=mock_llm_pipeline(), context=context)
    agent = HumanAgent(llm_pipeline=mock_llm_pipeline(), task=task, begin_conversation=True, persona=persona)
>>>>>>> 21ca6967
    assert agent.persona == persona


@pytest.mark.parametrize("task", TASKS)
def test_agent_contains_task(task: Task):
    context = CONTEXTS[task]
    task = task(llm_pipeline=mock_llm_pipeline(), context=context)
    agent = HumanAgent(llm_pipeline=mock_llm_pipeline(), task=task, begin_conversation=True)
    assert agent.task is not None


@pytest.mark.parametrize("task", TASKS)
def test_agent_has_system_prompt(task: Task):
    context = CONTEXTS[task]
    task = task(llm_pipeline=mock_llm_pipeline(), context=context)
    agent = HumanAgent(llm_pipeline=mock_llm_pipeline(), task=task, begin_conversation=True)
    assert agent.system_prompt is not None


@pytest.mark.parametrize("task", TASKS)
def test_user_can_set_agent_system_prompt_template(task: Task):
    context = CONTEXTS[task]
    system_template = "Today I am in a {mood} mood because i wanted {desc} related to {topic} ({subtopic}) in a {tone} tone. My intention is {goal}, but my problem is {query}"

<<<<<<< HEAD
    task = task(llm_pipeline=LLM_PIPELINE, context=context)
    agent = HumanAgent(
        llm_pipeline=LLM_PIPELINE,
        task=task,
        begin_conversation=True,
        system_template=system_template,
    )
=======
    task = task(llm_pipeline=mock_llm_pipeline(), context=context)
    agent = HumanAgent(llm_pipeline=mock_llm_pipeline(), task=task, begin_conversation=True, system_template=system_template)
>>>>>>> 21ca6967
    assert agent.system_prompt_template


@pytest.mark.parametrize("task", TASKS)
@pytest.mark.parametrize("begin_conversation", [True, False])
def test_agent_can_make_challenges(task: Task, begin_conversation: bool):
    context = CONTEXTS[task]
<<<<<<< HEAD
    task = task(llm_pipeline=LLM_PIPELINE, context=context)
    agent = HumanAgent(
        llm_pipeline=LLM_PIPELINE, task=task, begin_conversation=begin_conversation
    )
=======
    task = task(llm_pipeline=mock_llm_pipeline(), context=context)
    agent = HumanAgent(llm_pipeline=mock_llm_pipeline(), task=task, begin_conversation=begin_conversation)
>>>>>>> 21ca6967
    if begin_conversation:
        assert agent.challenge is not None
    else:
        assert getattr(agent, "challenge", None) is None
<<<<<<< HEAD


=======


>>>>>>> 21ca6967
@pytest.mark.parametrize("task", TASKS)
def test_agent_progress_is_zero_on_init(task: Task):
    context = CONTEXTS[task]
    task = task(llm_pipeline=mock_llm_pipeline(), context=context)
    agent = HumanAgent(llm_pipeline=mock_llm_pipeline(), task=task, begin_conversation=True)
    assert agent.progress == 0


@pytest.mark.parametrize("task", TASKS)
def test_agent_progress_is_one_when_task_is_complete(task: Task):
    context = CONTEXTS[task]
    task = task(llm_pipeline=mock_llm_pipeline(), context=context)
    task.complete = True
    agent = HumanAgent(llm_pipeline=mock_llm_pipeline(), task=task, begin_conversation=True)
    assert agent.progress == 1


@pytest.mark.parametrize("task", TASKS)
def test_agent_finished_is_true_when_task_is_complete(task: Task):
    context = CONTEXTS[task]
    task = task(llm_pipeline=mock_llm_pipeline(), context=context)
    task.complete = True
    agent = HumanAgent(llm_pipeline=mock_llm_pipeline(), task=task, begin_conversation=True)
    assert agent.finished == True


@pytest.mark.parametrize("task", TASKS)
def test_agent_finished_is_false_when_task_is_not_complete(task: Task):
    context = CONTEXTS[task]
    task = task(llm_pipeline=mock_llm_pipeline(), context=context)
    task.complete = False
    agent = HumanAgent(llm_pipeline=mock_llm_pipeline(), task=task, begin_conversation=True)
    assert agent.finished == False<|MERGE_RESOLUTION|>--- conflicted
+++ resolved
@@ -50,15 +50,8 @@
 def test_user_can_set_agent_persona(task: Task):
     context = CONTEXTS[task]
     persona = create_persona()
-<<<<<<< HEAD
-    task = task(llm_pipeline=LLM_PIPELINE, context=context)
-    agent = HumanAgent(
-        llm_pipeline=LLM_PIPELINE, task=task, begin_conversation=True, persona=persona
-    )
-=======
     task = task(llm_pipeline=mock_llm_pipeline(), context=context)
     agent = HumanAgent(llm_pipeline=mock_llm_pipeline(), task=task, begin_conversation=True, persona=persona)
->>>>>>> 21ca6967
     assert agent.persona == persona
 
 
@@ -83,18 +76,8 @@
     context = CONTEXTS[task]
     system_template = "Today I am in a {mood} mood because i wanted {desc} related to {topic} ({subtopic}) in a {tone} tone. My intention is {goal}, but my problem is {query}"
 
-<<<<<<< HEAD
-    task = task(llm_pipeline=LLM_PIPELINE, context=context)
-    agent = HumanAgent(
-        llm_pipeline=LLM_PIPELINE,
-        task=task,
-        begin_conversation=True,
-        system_template=system_template,
-    )
-=======
     task = task(llm_pipeline=mock_llm_pipeline(), context=context)
     agent = HumanAgent(llm_pipeline=mock_llm_pipeline(), task=task, begin_conversation=True, system_template=system_template)
->>>>>>> 21ca6967
     assert agent.system_prompt_template
 
 
@@ -102,26 +85,14 @@
 @pytest.mark.parametrize("begin_conversation", [True, False])
 def test_agent_can_make_challenges(task: Task, begin_conversation: bool):
     context = CONTEXTS[task]
-<<<<<<< HEAD
-    task = task(llm_pipeline=LLM_PIPELINE, context=context)
-    agent = HumanAgent(
-        llm_pipeline=LLM_PIPELINE, task=task, begin_conversation=begin_conversation
-    )
-=======
     task = task(llm_pipeline=mock_llm_pipeline(), context=context)
     agent = HumanAgent(llm_pipeline=mock_llm_pipeline(), task=task, begin_conversation=begin_conversation)
->>>>>>> 21ca6967
     if begin_conversation:
         assert agent.challenge is not None
     else:
         assert getattr(agent, "challenge", None) is None
-<<<<<<< HEAD
 
 
-=======
-
-
->>>>>>> 21ca6967
 @pytest.mark.parametrize("task", TASKS)
 def test_agent_progress_is_zero_on_init(task: Task):
     context = CONTEXTS[task]
